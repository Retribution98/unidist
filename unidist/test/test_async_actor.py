--- conflicted
+++ resolved
@@ -5,11 +5,8 @@
 import sys
 import time
 import pytest
-<<<<<<< HEAD
 import asyncio
-=======
 import gc
->>>>>>> 3cc22c72
 
 import unidist
 from unidist.config import Backend
